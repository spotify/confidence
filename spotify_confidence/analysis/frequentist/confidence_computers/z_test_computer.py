from typing import Tuple, Union, Dict

import numpy as np
from pandas import DataFrame, Series
from scipy import optimize
from scipy import stats as st
from statsmodels.stats.weightstats import _zconfint_generic, _zstat_generic

from spotify_confidence.analysis.confidence_utils import power_calculation
from spotify_confidence.analysis.constants import (
    NUMERATOR,
    NUMERATOR_SUM_OF_SQUARES,
    DENOMINATOR,
    INTERVAL_SIZE,
    FINAL_EXPECTED_SAMPLE_SIZE,
    ORDINAL_GROUP_COLUMN,
    POINT_ESTIMATE,
    CI_LOWER,
    CI_UPPER,
    ADJUSTED_LOWER,
    ADJUSTED_UPPER,
    VARIANCE,
    NUMBER_OF_COMPARISONS,
    TWO_SIDED,
    SFX2,
    SFX1,
    STD_ERR,
    PREFERENCE_TEST,
    NULL_HYPOTHESIS,
    DIFFERENCE,
    ALPHA,
    IS_SIGNIFICANT,
    HOLM,
    SPOT_1_HOLM,
    HOMMEL,
    SIMES_HOCHBERG,
    SPOT_1_HOMMEL,
    SPOT_1_SIMES_HOCHBERG,
    NIM,
    ADJUSTED_ALPHA,
    NUMBER_OF_COMPARISONS_VALIDATION,
    ADJUSTED_ALPHA_VALIDATION,
    PREFERRED_DIRECTION_COLUMN_DEFAULT,
    INCREASE_PREFFERED,
    DECREASE_PREFFERED,
    PREFERENCE_DICT,
<<<<<<< HEAD
=======
    ALPHA_VALIDATION,
    PREFERENCE,
    INCREASE,
    DECREASE,
    TANKING,
    DECISION_COLUMN,
>>>>>>> a2528a95
)
from spotify_confidence.analysis.frequentist.sequential_bound_solver import bounds


def sequential_bounds(t: np.array, alpha: float, sides: int, state: DataFrame = None):
    return bounds(t, alpha, rho=2, ztrun=8, sides=sides, max_nints=1000, state=state)


def point_estimate(df: DataFrame, arg_dict: Dict[str, str]) -> float:
    numerator = arg_dict[NUMERATOR]
    denominator = arg_dict[DENOMINATOR]
    if (df[denominator] == 0).any():
        raise ValueError("""Can't compute point estimate: denominator is 0""")
    return df[numerator] / df[denominator]


def variance(df: DataFrame, arg_dict: Dict[str, str]) -> float:
    numerator = arg_dict[NUMERATOR]
    denominator = arg_dict[DENOMINATOR]
    numerator_sumsq = arg_dict[NUMERATOR_SUM_OF_SQUARES]
    binary = df[numerator_sumsq] == df[numerator]
    if binary.all():
        # This equals row[POINT_ESTIMATE]*(1-row[POINT_ESTIMATE]) when the data is binary,
        # and also gives a robust fallback in case it's not
        variance = df[numerator_sumsq] / df[denominator] - df[POINT_ESTIMATE] ** 2
    else:
        variance = (df[numerator_sumsq] - np.power(df[numerator], 2) / df[denominator]) / (df[denominator] - 1)
    if (variance < 0).any():
        raise ValueError("Computed variance is negative. " "Please check your inputs.")
    return variance


def std_err(df: Series, arg_dict: Dict[str, str]) -> float:
    denominator = arg_dict[DENOMINATOR]
    return np.sqrt(df[VARIANCE + SFX1] / df[denominator + SFX1] + df[VARIANCE + SFX2] / df[denominator + SFX2])


def add_point_estimate_ci(df: Series, arg_dict: Dict[str, str]) -> Series:
    denominator = arg_dict[DENOMINATOR]
    interval_size = arg_dict[INTERVAL_SIZE]
    df[CI_LOWER], df[CI_UPPER] = _zconfint_generic(
        mean=df[POINT_ESTIMATE],
        std_mean=np.sqrt(df[VARIANCE] / df[denominator]),
        alpha=1 - interval_size,
        alternative=TWO_SIDED,
    )
    return df


def p_value(df: DataFrame, arg_dict: Dict[str, str], validation: bool) -> Series:
<<<<<<< HEAD
    if not validation:
        _, p_value = _zstat_generic(
            value1=df[POINT_ESTIMATE + SFX2],
            value2=df[POINT_ESTIMATE + SFX1],
            std_diff=df[STD_ERR],
            alternative=df[PREFERENCE_TEST].values[0],
            diff=df[NULL_HYPOTHESIS],
        )
    elif df[PREFERRED_DIRECTION_COLUMN_DEFAULT].values[0] in [INCREASE_PREFFERED, DECREASE_PREFFERED]:
        _, p_value = _zstat_generic(
            value1=df[POINT_ESTIMATE + SFX2],
            value2=df[POINT_ESTIMATE + SFX1],
            std_diff=df[STD_ERR],
            alternative="larger"
            if df[PREFERRED_DIRECTION_COLUMN_DEFAULT].values[0] == DECREASE_PREFFERED
            else "smaller",
            diff=df[NULL_HYPOTHESIS],
        )
    else:
        p_value = float("nan")
=======
    _, p_value = _zstat_generic(
        value1=df[POINT_ESTIMATE + SFX2],
        value2=df[POINT_ESTIMATE + SFX1],
        std_diff=df[STD_ERR],
        alternative=df[PREFERENCE_TEST].values[0],
        diff=0 if validation else df[NULL_HYPOTHESIS],
    )
>>>>>>> a2528a95
    return p_value


def ci(df: DataFrame, alpha_column: str, arg_dict: Dict[str, str]) -> Tuple[Series, Series]:
    return _zconfint_generic(
        mean=df[DIFFERENCE], std_mean=df[STD_ERR], alpha=df[alpha_column], alternative=df[PREFERENCE_TEST].values[0]
    )


def achieved_power(df: DataFrame, mde: float, alpha: float, arg_dict: Dict[str, str]) -> DataFrame:
    denominator = arg_dict[DENOMINATOR]
    v1, v2 = df[VARIANCE + SFX1], df[VARIANCE + SFX2]
    n1, n2 = df[denominator + SFX1], df[denominator + SFX2]

    var_pooled = ((n1 - 1) * v1 + (n2 - 1) * v2) / (n1 + n2 - 2)

    return power_calculation(mde, var_pooled, alpha, n1, n2)


def compute_sequential_adjusted_alpha(df: DataFrame, arg_dict: Dict[str, str], validation: bool):
    denominator = arg_dict[DENOMINATOR]
    final_expected_sample_size_column = arg_dict[FINAL_EXPECTED_SAMPLE_SIZE]
    ordinal_group_column = arg_dict[ORDINAL_GROUP_COLUMN]
    n_comparisons = arg_dict[NUMBER_OF_COMPARISONS if not validation else NUMBER_OF_COMPARISONS_VALIDATION]

<<<<<<< HEAD
    def adjusted_alphas_for_group(grp: DataFrame, validation: bool) -> Series:
        return (
            sequential_bounds(
                t=grp["sample_size_proportions"].values,
                alpha=grp[ALPHA].values[0] / n_comparisons,
                sides=2 if (grp[PREFERENCE_TEST] == TWO_SIDED).all() and not validation else 1,
            )
            .df.set_index(grp.index)
            .assign(
                **{
                    ADJUSTED_ALPHA: lambda df: df.apply(
                        lambda row: 2 * (1 - st.norm.cdf(row["zb"]))
                        if not validation and (grp[PREFERENCE_TEST] == TWO_SIDED).all()
                        else 1 - st.norm.cdf(row["zb"]),
                        axis=1,
                    )
                }
            )
        )[["zb", ADJUSTED_ALPHA]]
=======
    def adjusted_alphas_for_group(grp: DataFrame, arg_dict: Dict[str, str], validation: bool) -> Series:
        if validation and (grp[arg_dict[DECISION_COLUMN]] == TANKING).any() and (grp[PREFERENCE] == TWO_SIDED).any():
            df = DataFrame(index=grp.index).assign(zb=None).assign(**{ADJUSTED_ALPHA: None})
        else:
            df = (
                sequential_bounds(
                    t=grp["sample_size_proportions"].values,
                    alpha=grp[ALPHA_VALIDATION if validation else ALPHA].values[0] / n_comparisons,
                    sides=2 if (grp[PREFERENCE_TEST] == TWO_SIDED).all() else 1,
                )
                .df.set_index(grp.index)
                .assign(
                    **{
                        ADJUSTED_ALPHA: lambda df: df.apply(
                            lambda row: 2 * (1 - st.norm.cdf(row["zb"]))
                            if (grp[PREFERENCE_TEST] == TWO_SIDED).all()
                            else 1 - st.norm.cdf(row["zb"]),
                            axis=1,
                        )
                    }
                )
            )[["zb", ADJUSTED_ALPHA]]
        return df
>>>>>>> a2528a95

    groups_except_ordinal = [column for column in df.index.names if column != ordinal_group_column]
    max_sample_size_by_group = (
        (
            df[["current_total_" + denominator, final_expected_sample_size_column]]
            .groupby(groups_except_ordinal, sort=False)
            .max()
            .max(axis=1)
        )
        if len(groups_except_ordinal) > 0
        else (df[["current_total_" + denominator, final_expected_sample_size_column]].max().max())
    )
    sample_size_proportions = Series(
        data=df.groupby(df.index.names, sort=False)["current_total_" + denominator].first() / max_sample_size_by_group,
        name="sample_size_proportions",
    )
    selected_columns = [ALPHA_VALIDATION if validation else ALPHA, PREFERENCE_TEST, PREFERENCE] + (
        [arg_dict[DECISION_COLUMN]] if validation else []
    )
    return Series(
        data=df.groupby(df.index.names, sort=False)[selected_columns]
        .first()
        .merge(sample_size_proportions, left_index=True, right_index=True)
        .assign(_sequential_dummy_index_=1)
        .groupby(groups_except_ordinal + ["_sequential_dummy_index_"], sort=False)[
            ["sample_size_proportions"] + selected_columns
        ]
<<<<<<< HEAD
        .apply(adjusted_alphas_for_group, validation=validation)[ADJUSTED_ALPHA],
=======
        .apply(adjusted_alphas_for_group, arg_dict=arg_dict, validation=validation)[ADJUSTED_ALPHA],
>>>>>>> a2528a95
        name=ADJUSTED_ALPHA if not validation else ADJUSTED_ALPHA_VALIDATION,
    )


def ci_for_multiple_comparison_methods(
    df: DataFrame,
    correction_method: str,
    alpha: float,
    w: float = 1.0,
) -> Tuple[Union[Series, float], Union[Series, float]]:
    if TWO_SIDED in df[PREFERENCE_TEST]:
        raise ValueError(
            "CIs can only be produced for one-sided tests when other multiple test corrections "
            "methods than bonferroni are applied"
        )
    m_scal = len(df)
    num_significant = sum(df[IS_SIGNIFICANT])
    r = m_scal - num_significant

    def _aw(W: float, alpha: float, m_scal: float, r: int):
        return alpha * (1 - (1 - W) * (m_scal - r) / m_scal)

    def _bw(W: float, alpha: float, m_scal: float, r: int):
        return 1 - (1 - alpha) / np.power((1 - (1 - W) * (1 - np.power((1 - alpha), (1 / m_scal)))), (m_scal - r))

    if correction_method in [HOLM, SPOT_1_HOLM]:
        adjusted_alpha_rej_equal_m = 1 - alpha / m_scal
        adjusted_alpha_rej_less_m = 1 - (1 - w) * (alpha / m_scal)
        adjusted_alpha_accept = 1 - _aw(w, alpha, m_scal, r) / r if r != 0 else 0
    elif correction_method in [HOMMEL, SIMES_HOCHBERG, SPOT_1_HOMMEL, SPOT_1_SIMES_HOCHBERG]:
        adjusted_alpha_rej_equal_m = np.power((1 - alpha), (1 / m_scal))
        adjusted_alpha_rej_less_m = 1 - (1 - w) * (1 - np.power((1 - alpha), (1 / m_scal)))
        adjusted_alpha_accept = 1 - _bw(w, alpha, m_scal, r) / r if r != 0 else 0
    else:
        raise ValueError(
            "CIs not supported for correction method. "
            f"Supported methods: {HOMMEL}, {HOLM}, {SIMES_HOCHBERG},"
            f"{SPOT_1_HOLM}, {SPOT_1_HOMMEL} and {SPOT_1_SIMES_HOCHBERG}"
        )

    def _compute_ci_for_row(row: Series) -> Tuple[float, float]:
        if row[IS_SIGNIFICANT] and num_significant == m_scal:
            alpha_adj = adjusted_alpha_rej_equal_m
        elif row[IS_SIGNIFICANT] and num_significant < m_scal:
            alpha_adj = adjusted_alpha_rej_less_m
        else:
            alpha_adj = adjusted_alpha_accept

        ci_sign = -1 if row[PREFERENCE_TEST] == "larger" else 1
        bound1 = row[DIFFERENCE] + ci_sign * st.norm.ppf(alpha_adj) * row[STD_ERR]
        if ci_sign == -1:
            bound2 = max(row[NULL_HYPOTHESIS], bound1)
        else:
            bound2 = min(row[NULL_HYPOTHESIS], bound1)

        bound = bound2 if row[IS_SIGNIFICANT] else bound1

        lower = bound if row[PREFERENCE_TEST] == "larger" else -np.inf
        upper = bound if row[PREFERENCE_TEST] == "smaller" else np.inf

        row[ADJUSTED_LOWER] = lower
        row[ADJUSTED_UPPER] = upper

        return row

    ci_df = df.apply(_compute_ci_for_row, axis=1)[[ADJUSTED_LOWER, ADJUSTED_UPPER]]

    return ci_df[ADJUSTED_LOWER], ci_df[ADJUSTED_UPPER]


def ci_width(
    z_alpha, binary, non_inferiority, hypothetical_effect, control_avg, control_var, control_count, treatment_count
) -> Union[Series, float]:
    treatment_var = _get_hypothetical_treatment_var(
        binary, non_inferiority, control_avg, control_var, hypothetical_effect
    )
    _, std_err = st.stats._unequal_var_ttest_denom(control_var, control_count, treatment_var, treatment_count)
    return 2 * z_alpha * std_err


def powered_effect(
    df: DataFrame,
    z_alpha: float,
    z_power: float,
    binary: bool,
    non_inferiority: bool,
    avg_column: float,
    var_column: float,
) -> Series:

    if binary and not non_inferiority:
        effect = df.apply(
            lambda row: _search_MDE_binary_local_search(
                control_avg=row[avg_column],
                control_var=row[var_column],
                non_inferiority=False,
                kappa=row["kappa"],
                proportion_of_total=row["proportion_of_total"],
                current_number_of_units=row["current_number_of_units"],
                z_alpha=z_alpha,
                z_power=z_power,
            )[0],
            axis=1,
        )
    else:
        treatment_var = _get_hypothetical_treatment_var(
            binary_metric=binary,
            non_inferiority=df[NIM] is not None,
            control_avg=df[avg_column],
            control_var=df[var_column],
            hypothetical_effect=0,
        )
        n2_partial = np.power((z_alpha + z_power), 2) * (df[var_column] / df["kappa"] + treatment_var)
        effect = np.sqrt(
            (1 / (df["current_number_of_units"] * df["proportion_of_total"])) * (n2_partial + df["kappa"] * n2_partial)
        )

    return effect


def required_sample_size(
    binary: Union[Series, bool],
    non_inferiority: Union[Series, bool],
    hypothetical_effect: Union[Series, float],
    control_avg: Union[Series, float],
    control_var: Union[Series, float],
    z_alpha: float = None,
    kappa: float = None,
    proportion_of_total: Union[Series, float] = None,
    z_power: float = None,
) -> Union[Series, float]:

    if kappa is None:
        raise ValueError("kappa is None, must be postive float")
    if proportion_of_total is None:
        raise ValueError("proportion_of_total is None, must be between 0 and 1")

    treatment_var = np.vectorize(_get_hypothetical_treatment_var)(
        binary, non_inferiority, control_avg, control_var, hypothetical_effect
    )

    n2 = _treatment_group_sample_size(
        z_alpha=z_alpha,
        z_power=z_power,
        hypothetical_effect=hypothetical_effect,
        control_var=control_var,
        treatment_var=treatment_var,
        kappa=kappa,
    )
    required_sample_size = np.ceil((n2 + n2 * kappa) / proportion_of_total)
    return required_sample_size


def _search_MDE_binary_local_search(
    control_avg: float,
    control_var: float,
    non_inferiority: bool,
    kappa: float,
    proportion_of_total: float,
    current_number_of_units: float,
    z_alpha: float = None,
    z_power: float = None,
):
    def f(x):
        return _find_current_powered_effect(
            hypothetical_effect=x,
            control_avg=control_avg,
            control_var=control_var,
            binary=True,
            non_inferiority=non_inferiority,
            kappa=kappa,
            proportion_of_total=proportion_of_total,
            current_number_of_units=current_number_of_units,
            z_alpha=z_alpha,
            z_power=z_power,
        )

    max_val = 1 - control_avg
    min_val = min(10e-9, max_val)

    if min_val == max_val:
        # corner case that crashes the optimizer
        return min_val, f(min_val)

    max_iter = 100  # max number of iterations before falling back to slow grid search

    # we stop immediately if a solution was found that is "good enough". A threshold of
    # 1 indicates that
    # the approximated number of units (based on the current effect candidate) is off by
    # at most 1.0
    goodness_threshold = 1.0

    curr_iter = 0
    best_x = None
    best_fun = float("inf")

    bounds_queue = [(min_val, max_val)]

    while curr_iter < max_iter and best_fun > goodness_threshold:

        # take next value from queue
        interval = bounds_queue.pop(0)

        # conduct a bounded local search, using a very small tol value improved
        # performance during tests
        # result = optimize.minimize_scalar(f, bounds=(interval[0], interval[1]),
        # method='bounded', tol=10e-14)
        result = optimize.minimize_scalar(
            f, bounds=(interval[0], interval[1]), method="bounded", options={"xatol": 10e-14, "maxiter": 50}
        )

        if result.fun < best_fun:
            best_x = result.x
            best_fun = result.fun

        curr_iter += 1

        # add new bounds to the queue
        interval_split = (interval[0] + interval[1]) / 2
        bounds_queue.append((interval[0], interval_split))
        bounds_queue.append((interval_split, interval[1]))

    if best_fun <= goodness_threshold:
        return best_x, best_fun
    else:  # check if grid search finds a better solution
        alt_result_x, alt_result_fun = _search_MDE_binary(
            control_avg,
            control_var,
            non_inferiority,
            kappa,
            proportion_of_total,
            current_number_of_units,
            z_alpha,
            z_power,
            return_cost_val=True,
        )

        return (alt_result_x, alt_result_fun) if alt_result_fun < best_fun else (best_x, best_fun)


def _search_MDE_binary(
    control_avg: float,
    control_var: float,
    non_inferiority: bool,
    kappa: float,
    proportion_of_total: float,
    current_number_of_units: float,
    z_alpha: float = None,
    z_power: float = None,
    return_cost_val=False,
):
    candidate_effects = np.linspace(10e-9, 1 - control_avg, num=2000)
    for i in range(2):
        test = []
        for effect in candidate_effects:
            test.append(
                _find_current_powered_effect(
                    hypothetical_effect=effect,
                    control_avg=control_avg,
                    control_var=control_var,
                    binary=True,
                    non_inferiority=non_inferiority,
                    kappa=kappa,
                    proportion_of_total=proportion_of_total,
                    current_number_of_units=current_number_of_units,
                    z_alpha=z_alpha,
                    z_power=z_power,
                )
            )

        test = np.array(test)
        index = [idx for idx, element in enumerate(test) if element == test.min()]
        if len(index) != 1:
            index = [index[int(np.ceil(len(index) / 2))]]
        if i == 0:
            if index[0] == 9999:
                return np.inf
            lower_effect_bound = 10e-9 if index[0] == 0 else candidate_effects[index[0] - 1]
            candidate_effects = np.linspace(lower_effect_bound, candidate_effects[index[0]], num=10000)

    index = [idx for idx, element in enumerate(test) if element == test.min()]

    return candidate_effects[index[0]], test[index[0]] if return_cost_val else candidate_effects[index[0]]


def _treatment_group_sample_size(
    z_alpha: float,
    z_power: float,
    hypothetical_effect: float,
    control_var: float,
    treatment_var: float,
    kappa: float,
) -> float:
    return np.ceil(np.power((z_alpha + z_power) / abs(hypothetical_effect), 2) * (control_var / kappa + treatment_var))


def _find_current_powered_effect(
    hypothetical_effect: float,
    control_avg: float,
    control_var: float,
    binary: bool,
    non_inferiority: bool,
    kappa: float,
    proportion_of_total: float,
    current_number_of_units: float,
    z_power: float = None,
    z_alpha: float = None,
) -> float:

    treatment_var = _get_hypothetical_treatment_var(
        binary_metric=binary,
        non_inferiority=non_inferiority,
        control_avg=control_avg,
        control_var=control_var,
        hypothetical_effect=hypothetical_effect,
    )
    n2 = _treatment_group_sample_size(
        z_alpha,
        z_power,
        hypothetical_effect,
        control_var,
        treatment_var,
        kappa,
    )

    return np.power(current_number_of_units - ((n2 + n2 * kappa) / proportion_of_total), 2)


def _get_hypothetical_treatment_var(
    binary_metric: bool,
    non_inferiority: bool,
    control_avg: float,
    control_var: float,
    hypothetical_effect: float,
) -> float:
    if binary_metric and not non_inferiority:
        # For binary metrics, the variance can be derived from the average. However,
        # we do *not* do this for
        # non-inferiority tests because for non-inferiority tests, the basic assumption
        # is that the
        # mean of the control group and treatment group are identical.
        return (control_avg + hypothetical_effect) * (1 - (control_avg + hypothetical_effect))
    else:
        return control_var<|MERGE_RESOLUTION|>--- conflicted
+++ resolved
@@ -44,15 +44,12 @@
     INCREASE_PREFFERED,
     DECREASE_PREFFERED,
     PREFERENCE_DICT,
-<<<<<<< HEAD
-=======
     ALPHA_VALIDATION,
     PREFERENCE,
     INCREASE,
     DECREASE,
     TANKING,
     DECISION_COLUMN,
->>>>>>> a2528a95
 )
 from spotify_confidence.analysis.frequentist.sequential_bound_solver import bounds
 
@@ -103,28 +100,6 @@
 
 
 def p_value(df: DataFrame, arg_dict: Dict[str, str], validation: bool) -> Series:
-<<<<<<< HEAD
-    if not validation:
-        _, p_value = _zstat_generic(
-            value1=df[POINT_ESTIMATE + SFX2],
-            value2=df[POINT_ESTIMATE + SFX1],
-            std_diff=df[STD_ERR],
-            alternative=df[PREFERENCE_TEST].values[0],
-            diff=df[NULL_HYPOTHESIS],
-        )
-    elif df[PREFERRED_DIRECTION_COLUMN_DEFAULT].values[0] in [INCREASE_PREFFERED, DECREASE_PREFFERED]:
-        _, p_value = _zstat_generic(
-            value1=df[POINT_ESTIMATE + SFX2],
-            value2=df[POINT_ESTIMATE + SFX1],
-            std_diff=df[STD_ERR],
-            alternative="larger"
-            if df[PREFERRED_DIRECTION_COLUMN_DEFAULT].values[0] == DECREASE_PREFFERED
-            else "smaller",
-            diff=df[NULL_HYPOTHESIS],
-        )
-    else:
-        p_value = float("nan")
-=======
     _, p_value = _zstat_generic(
         value1=df[POINT_ESTIMATE + SFX2],
         value2=df[POINT_ESTIMATE + SFX1],
@@ -132,7 +107,6 @@
         alternative=df[PREFERENCE_TEST].values[0],
         diff=0 if validation else df[NULL_HYPOTHESIS],
     )
->>>>>>> a2528a95
     return p_value
 
 
@@ -158,27 +132,6 @@
     ordinal_group_column = arg_dict[ORDINAL_GROUP_COLUMN]
     n_comparisons = arg_dict[NUMBER_OF_COMPARISONS if not validation else NUMBER_OF_COMPARISONS_VALIDATION]
 
-<<<<<<< HEAD
-    def adjusted_alphas_for_group(grp: DataFrame, validation: bool) -> Series:
-        return (
-            sequential_bounds(
-                t=grp["sample_size_proportions"].values,
-                alpha=grp[ALPHA].values[0] / n_comparisons,
-                sides=2 if (grp[PREFERENCE_TEST] == TWO_SIDED).all() and not validation else 1,
-            )
-            .df.set_index(grp.index)
-            .assign(
-                **{
-                    ADJUSTED_ALPHA: lambda df: df.apply(
-                        lambda row: 2 * (1 - st.norm.cdf(row["zb"]))
-                        if not validation and (grp[PREFERENCE_TEST] == TWO_SIDED).all()
-                        else 1 - st.norm.cdf(row["zb"]),
-                        axis=1,
-                    )
-                }
-            )
-        )[["zb", ADJUSTED_ALPHA]]
-=======
     def adjusted_alphas_for_group(grp: DataFrame, arg_dict: Dict[str, str], validation: bool) -> Series:
         if validation and (grp[arg_dict[DECISION_COLUMN]] == TANKING).any() and (grp[PREFERENCE] == TWO_SIDED).any():
             df = DataFrame(index=grp.index).assign(zb=None).assign(**{ADJUSTED_ALPHA: None})
@@ -202,7 +155,6 @@
                 )
             )[["zb", ADJUSTED_ALPHA]]
         return df
->>>>>>> a2528a95
 
     groups_except_ordinal = [column for column in df.index.names if column != ordinal_group_column]
     max_sample_size_by_group = (
@@ -230,11 +182,7 @@
         .groupby(groups_except_ordinal + ["_sequential_dummy_index_"], sort=False)[
             ["sample_size_proportions"] + selected_columns
         ]
-<<<<<<< HEAD
-        .apply(adjusted_alphas_for_group, validation=validation)[ADJUSTED_ALPHA],
-=======
         .apply(adjusted_alphas_for_group, arg_dict=arg_dict, validation=validation)[ADJUSTED_ALPHA],
->>>>>>> a2528a95
         name=ADJUSTED_ALPHA if not validation else ADJUSTED_ALPHA_VALIDATION,
     )
 
