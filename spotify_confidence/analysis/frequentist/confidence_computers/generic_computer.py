# Copyright 2017-2020 Spotify AB
#
# Licensed under the Apache License, Version 2.0 (the "License");
# you may not use this file except in compliance with the License.
# You may obtain a copy of the License at
#
#     http://www.apache.org/licenses/LICENSE-2.0
#
# Unless required by applicable law or agreed to in writing, software
# distributed under the License is distributed on an "AS IS" BASIS,
# WITHOUT WARRANTIES OR CONDITIONS OF ANY KIND, either express or implied.
# See the License for the specific language governing permissions and
# limitations under the License.

from typing import Union, Iterable, List, Tuple
from warnings import warn

import numpy as np
from pandas import DataFrame, Series, concat
from statsmodels.stats.multitest import multipletests

from spotify_confidence.analysis.abstract_base_classes.confidence_computer_abc import ConfidenceComputerABC
from spotify_confidence.analysis.confidence_utils import (
    get_remaning_groups,
    validate_levels,
    level2str,
    listify,
    add_nim_columns,
    validate_and_rename_nims,
    validate_and_rename_column,
    add_mde_columns,
    get_all_categorical_group_columns,
    get_all_group_columns,
    validate_data,
    remove_group_columns,
)
from spotify_confidence.analysis.constants import (
    POINT_ESTIMATE,
    VARIANCE,
    CI_LOWER,
    CI_UPPER,
    DIFFERENCE,
    P_VALUE,
    SFX1,
    SFX2,
    STD_ERR,
    ALPHA,
    ADJUSTED_ALPHA,
    POWER,
    POWERED_EFFECT,
    ADJUSTED_POWER,
    ADJUSTED_P,
    ADJUSTED_LOWER,
    ADJUSTED_UPPER,
    IS_SIGNIFICANT,
    REQUIRED_SAMPLE_SIZE,
    NULL_HYPOTHESIS,
    NIM,
    PREFERENCE,
    PREFERENCE_TEST,
    TWO_SIDED,
    PREFERENCE_DICT,
    BONFERRONI,
    HOLM,
    HOMMEL,
    SIMES_HOCHBERG,
    SIDAK,
    HOLM_SIDAK,
    FDR_BH,
    FDR_BY,
    FDR_TSBH,
    FDR_TSBKY,
    SPOT_1_HOLM,
    SPOT_1_HOMMEL,
    SPOT_1_SIMES_HOCHBERG,
    SPOT_1_SIDAK,
    SPOT_1_HOLM_SIDAK,
    SPOT_1_FDR_BH,
    SPOT_1_FDR_BY,
    SPOT_1_FDR_TSBH,
    SPOT_1_FDR_TSBKY,
    BONFERRONI_ONLY_COUNT_TWOSIDED,
    BONFERRONI_DO_NOT_COUNT_NON_INFERIORITY,
    SPOT_1,
    CORRECTION_METHODS,
    BOOTSTRAP,
    CHI2,
    TTEST,
    ZTEST,
<<<<<<< HEAD
    BOOTSTRAP,
    NIM_TYPE,
    CORRECTION_METHODS_THAT_REQUIRE_METRIC_INFO,
    ZTESTLINREG, REGRESSION_PARAM,
=======
    NIM_TYPE,
    CORRECTION_METHODS_THAT_REQUIRE_METRIC_INFO,
>>>>>>> d6814e00
)
from spotify_confidence.analysis.frequentist.confidence_computers.bootstrap_computer import BootstrapComputer
from spotify_confidence.analysis.frequentist.confidence_computers.chi_squared_computer import ChiSquaredComputer
from spotify_confidence.analysis.frequentist.confidence_computers.t_test_computer import TTestComputer
from spotify_confidence.analysis.frequentist.confidence_computers.z_test_computer import ZTestComputer
<<<<<<< HEAD
from spotify_confidence.analysis.frequentist.confidence_computers.z_test_linreg_computer import ZTestLinregComputer

from spotify_confidence.analysis.frequentist.sequential_bound_solver import bounds

=======
from spotify_confidence.analysis.frequentist.sequential_bound_solver import bounds


def sequential_bounds(t: np.array, alpha: float, sides: int):
    return bounds(t, alpha, rho=2, ztrun=8, sides=sides, max_nints=1000)
>>>>>>> d6814e00

def sequential_bounds(t: np.array, alpha: float, sides: int):
    return bounds(t, alpha, rho=2, ztrun=8, sides=sides, max_nints=1000)

class GenericComputer(ConfidenceComputerABC):
    def __init__(
        self,
        data_frame: DataFrame,
        numerator_column: str,
        numerator_sum_squares_column: str,
        denominator_column: str,
        categorical_group_columns: Union[str, Iterable],
        ordinal_group_column: str,
        interval_size: float,
        correction_method: str,
        method_column: str,
        bootstrap_samples_column: str,
        metric_column: Union[str, None],
        treatment_column: Union[str, None],
        power: float,
<<<<<<< HEAD
        feature_column: str,
        feature_sum_squares_column: str,
        feature_cross_sum_column: str,
=======
>>>>>>> d6814e00
    ):

        self._df = data_frame
        self._numerator = numerator_column
        self._numerator_sumsq = numerator_sum_squares_column
        if self._numerator is not None and (self._numerator_sumsq is None or self._numerator_sumsq == self._numerator):
            if (data_frame[numerator_column] <= data_frame[denominator_column]).all():
                # Treat as binomial data
                self._numerator_sumsq = self._numerator
            else:
                raise ValueError(
                    f"numerator_sum_squares_column missing or same as "
                    f"numerator_column, but since {numerator_column} is not "
                    f"always smaller than {denominator_column} it can't be "
                    f"binomial data. Please check your data."
                )

        self._denominator = denominator_column
        self._categorical_group_columns = get_all_categorical_group_columns(
            categorical_group_columns, metric_column, treatment_column
        )
        self._segments = remove_group_columns(self._categorical_group_columns, metric_column)
        self._segments = remove_group_columns(self._segments, treatment_column)
        self._ordinal_group_column = ordinal_group_column
        self._metric_column = metric_column
        self._interval_size = interval_size
        self._power = power
        self._treatment_column = treatment_column

        self._feature = feature_column
        self._feature_ssq = feature_sum_squares_column
        self._feature_cross = feature_cross_sum_column

        if correction_method.lower() not in CORRECTION_METHODS:
            raise ValueError(f"Use one of the correction methods " + f"in {CORRECTION_METHODS}")
        self._correction_method = correction_method
        self._method_column = method_column

        self._single_metric = True
        if self._metric_column is not None:
            if data_frame.groupby(self._metric_column).ngroups == 1:
                self._categorical_group_columns = remove_group_columns(
                    self._categorical_group_columns, self._metric_column
                )
            else:
                self._single_metric = False

        self._all_group_columns = get_all_group_columns(self._categorical_group_columns, self._ordinal_group_column)

        self._bootstrap_samples_column = bootstrap_samples_column

        columns_that_must_exist = []
        if (
            CHI2 in self._df[self._method_column]
            or TTEST in self._df[self._method_column]
            or ZTEST in self._df[self._method_column]
        ):
            columns_that_must_exist += [self._numerator, self._denominator]
            columns_that_must_exist += [] if self._numerator_sumsq is None else [self._numerator_sumsq]
        if BOOTSTRAP in self._df[self._method_column]:
            columns_that_must_exist += [self._bootstrap_samples_column]
        if ZTESTLINREG in self._df[self._method_column]:
            columns_that_must_exist += [self._feature, self._feature_ssq, self._feature_ssq]

        validate_data(self._df, columns_that_must_exist, self._all_group_columns, self._ordinal_group_column)

        self._sufficient = None
        self._computers = {
            CHI2: ChiSquaredComputer(
                self._numerator,
                self._numerator_sumsq,
                self._denominator,
                self._ordinal_group_column,
                self._interval_size,
            ),
            TTEST: TTestComputer(
                self._numerator,
                self._numerator_sumsq,
                self._denominator,
                self._ordinal_group_column,
                self._interval_size,
            ),
            ZTEST: ZTestComputer(
                self._numerator,
                self._numerator_sumsq,
                self._denominator,
                self._ordinal_group_column,
                self._interval_size,
            ),
            ZTESTLINREG: ZTestLinregComputer(
                self._numerator,
                self._numerator_sumsq,
                self._denominator,
                self._ordinal_group_column,
                self._interval_size,
                self._feature,
                self._feature_ssq,
                self._feature_cross,
                self._method_column,
            ),
            BOOTSTRAP: BootstrapComputer(self._bootstrap_samples_column, self._interval_size),
        }

    @property
    def _confidence_computers(self):
        return self._computers

    def compute_summary(self, verbose: bool) -> DataFrame:
        return (
            self._sufficient_statistics
            if verbose
            else self._sufficient_statistics[
                self._all_group_columns
                + [c for c in [self._numerator, self._denominator] if c is not None]
                + [POINT_ESTIMATE, CI_LOWER, CI_UPPER]
            ]
        )

    @property
    def _sufficient_statistics(self) -> DataFrame:
        if self._sufficient is None:
            self._sufficient = (
                self._df
                .assign(**{REGRESSION_PARAM: self._estimate_slope})
                .assign(**{POINT_ESTIMATE: self._point_estimate})
                .assign(**{VARIANCE: self._variance})
                .pipe(self._add_point_estimate_ci)
            )
        return self._sufficient

    def compute_difference(
        self,
        level_1: Union[str, Iterable],
        level_2: Union[str, Iterable],
        absolute: bool,
        groupby: Union[str, Iterable],
        nims: NIM_TYPE,
        mdes: bool,
        final_expected_sample_size_column: str,
        verbose: bool,
    ) -> DataFrame:
        level_columns = get_remaning_groups(self._all_group_columns, groupby)
        difference_df = self._compute_differences(
            level_columns,
            [(level_1, level_2)],
            absolute,
            groupby,
            level_as_reference=True,
            nims=nims,
            mdes=mdes,
            final_expected_sample_size_column=final_expected_sample_size_column,
        )
        return (
            difference_df
            if verbose
            else difference_df[
                listify(groupby)
                + ["level_1", "level_2", "absolute_difference", DIFFERENCE, CI_LOWER, CI_UPPER, P_VALUE]
                + [ADJUSTED_LOWER, ADJUSTED_UPPER, ADJUSTED_P, IS_SIGNIFICANT, POWERED_EFFECT, REQUIRED_SAMPLE_SIZE]
                + ([NIM, NULL_HYPOTHESIS, PREFERENCE] if nims is not None else [])
            ]
        )

    def compute_multiple_difference(
        self,
        level: Union[str, Iterable],
        absolute: bool,
        groupby: Union[str, Iterable],
        level_as_reference: bool,
        nims: NIM_TYPE,
        minimum_detectable_effect: bool,
        final_expected_sample_size_column: str,
        verbose: bool,
    ) -> DataFrame:
        level_columns = get_remaning_groups(self._all_group_columns, groupby)
        other_levels = [
            other for other in self._sufficient_statistics.groupby(level_columns).groups.keys() if other != level
        ]
        levels = [(level, other) for other in other_levels]
        difference_df = self._compute_differences(
            level_columns,
            levels,
            absolute,
            groupby,
            level_as_reference,
            nims,
            minimum_detectable_effect,
            final_expected_sample_size_column,
        )
        return (
            difference_df
            if verbose
            else difference_df[
                listify(groupby)
                + [
                    "level_1",
                    "level_2",
                    "absolute_difference",
                    DIFFERENCE,
                    CI_LOWER,
                    CI_UPPER,
                    P_VALUE,
                    POWERED_EFFECT,
                    REQUIRED_SAMPLE_SIZE,
                ]
                + [ADJUSTED_LOWER, ADJUSTED_UPPER, ADJUSTED_P, IS_SIGNIFICANT]
                + ([NIM, NULL_HYPOTHESIS, PREFERENCE] if nims is not None else [])
            ]
        )

    def compute_differences(
        self,
        levels: List[Tuple],
        absolute: bool,
        groupby: Union[str, Iterable],
        nims: NIM_TYPE,
        final_expected_sample_size_column: str,
        verbose: bool,
    ) -> DataFrame:
        level_columns = get_remaning_groups(self._all_group_columns, groupby)
        difference_df = self._compute_differences(
            level_columns,
            [levels] if type(levels) == tuple else levels,
            absolute,
            groupby,
            level_as_reference=True,
            nims=nims,
            final_expected_sample_size_column=final_expected_sample_size_column,
        )
        return (
            difference_df
            if verbose
            else difference_df[
                listify(groupby)
                + ["level_1", "level_2", "absolute_difference", DIFFERENCE, CI_LOWER, CI_UPPER, P_VALUE]
                + [ADJUSTED_LOWER, ADJUSTED_UPPER, ADJUSTED_P, IS_SIGNIFICANT, POWERED_EFFECT, REQUIRED_SAMPLE_SIZE]
                + ([NIM, NULL_HYPOTHESIS, PREFERENCE] if nims is not None else [])
            ]
        )

    def _compute_differences(
        self,
        level_columns: Iterable,
        levels: Union[str, Iterable],
        absolute: bool,
        groupby: Union[str, Iterable],
        level_as_reference: bool,
        nims: NIM_TYPE,
        mdes: bool,
        final_expected_sample_size_column: str,
    ):
        if type(level_as_reference) is not bool:
            raise ValueError(f"level_is_reference must be either True or False, but is {level_as_reference}.")
        groupby = listify(groupby)
        unique_levels = set([l[0] for l in levels] + [l[1] for l in levels])
        validate_levels(self._sufficient_statistics, level_columns, unique_levels)
        str2level = {level2str(lv): lv for lv in unique_levels}
        filtered_sufficient_statistics = concat(
            [self._sufficient_statistics.groupby(level_columns).get_group(group) for group in unique_levels]
        )
        levels = [
            (level2str(l[0]), level2str(l[1])) if level_as_reference else (level2str(l[1]), level2str(l[0]))
            for l in levels
        ]
        return (
            self._sufficient_statistics.assign(
                level=self._sufficient_statistics[level_columns].agg(level2str, axis="columns")
            )
            .pipe(lambda df: df if groupby == [] else df.set_index(groupby))
            .pipe(
                self._create_comparison_df,
                groups_to_compare=levels,
                absolute=absolute,
                nims=nims,
                mdes=mdes,
                final_expected_sample_size_column=final_expected_sample_size_column,
                filtered_sufficient_statistics=filtered_sufficient_statistics,
            )
            .assign(level_1=lambda df: df["level_1"].map(lambda s: str2level[s]))
            .assign(level_2=lambda df: df["level_2"].map(lambda s: str2level[s]))
            .reset_index()
            .sort_values(by=groupby + ["level_1", "level_2"])
        )

    def _create_comparison_df(
        self,
        df: DataFrame,
        groups_to_compare: List[Tuple[str, str]],
        absolute: bool,
        nims: NIM_TYPE,
        mdes: bool,
        final_expected_sample_size_column: str,
        filtered_sufficient_statistics: DataFrame,
    ) -> DataFrame:
        def join(df: DataFrame) -> DataFrame:
            has_index = not all(idx is None for idx in df.index.names)
            if has_index:
                # self-join on index (the index will typically model the date,
                # i.e., rows with the same date are joined)
                return df.merge(df, left_index=True, right_index=True, suffixes=(SFX1, SFX2))
            else:
                # join on dummy column, i.e. conduct a cross join
                return (
                    df.assign(dummy_join_column=1)
                    .merge(right=df.assign(dummy_join_column=1), on="dummy_join_column", suffixes=(SFX1, SFX2))
                    .drop(columns="dummy_join_column")
                )

        comparison_df = (
            df.pipe(add_nim_columns, nims=nims)
            .pipe(add_mde_columns, mdes=mdes)
            .pipe(join)
            .query(
                f"level_1 in {[l1 for l1, l2 in groups_to_compare]} and "
                + f"level_2 in {[l2 for l1, l2 in groups_to_compare]}"
                + "and level_1 != level_2"
            )
            .pipe(validate_and_rename_nims)
            .pipe(validate_and_rename_column, final_expected_sample_size_column)
            .pipe(validate_and_rename_column, self._method_column)
            .assign(**{DIFFERENCE: lambda df: df[POINT_ESTIMATE + SFX2] - df[POINT_ESTIMATE + SFX1]})
            .assign(**{STD_ERR: self._std_err})
            .pipe(
                self._add_p_value_and_ci,
                final_expected_sample_size_column=final_expected_sample_size_column,
                filtered_sufficient_statistics=filtered_sufficient_statistics,
            )
            .pipe(self._adjust_if_absolute, absolute=absolute)
            .pipe(self._add_adjusted_power)
            .apply(self._powered_effect_and_required_sample_size, axis=1)
            .assign(**{PREFERENCE: lambda df: df[PREFERENCE].map(PREFERENCE_DICT)})
        )

        return comparison_df

    @staticmethod
    def _adjust_if_absolute(df: DataFrame, absolute: bool) -> DataFrame:
        if absolute:
            return df.assign(absolute_difference=absolute)
        else:
            return (
                df.assign(absolute_difference=absolute)
                .assign(**{DIFFERENCE: df[DIFFERENCE] / df[POINT_ESTIMATE + SFX1]})
                .assign(**{CI_LOWER: df[CI_LOWER] / df[POINT_ESTIMATE + SFX1]})
                .assign(**{CI_UPPER: df[CI_UPPER] / df[POINT_ESTIMATE + SFX1]})
                .assign(**{ADJUSTED_LOWER: df[ADJUSTED_LOWER] / df[POINT_ESTIMATE + SFX1]})
                .assign(**{ADJUSTED_UPPER: df[ADJUSTED_UPPER] / df[POINT_ESTIMATE + SFX1]})
                .assign(**{NULL_HYPOTHESIS: df[NULL_HYPOTHESIS] / df[POINT_ESTIMATE + SFX1]})
            )

    def _corrections_power(self, number_of_success_metrics: int, number_of_guardrail_metrics: int) -> int:
        return number_of_guardrail_metrics if number_of_success_metrics == 0 else number_of_guardrail_metrics + 1

    def _add_adjusted_power(self, df: DataFrame) -> DataFrame:

        if self._correction_method in CORRECTION_METHODS_THAT_REQUIRE_METRIC_INFO:
            if self._metric_column is None or self._treatment_column is None:
                return df.assign(**{ADJUSTED_POWER: None})
            else:
                self._number_total_metrics = 1 if self._single_metric else df.groupby(self._metric_column).ngroups
                if self._single_metric:
                    if df[df[NIM].isnull()].shape[0] > 0:
                        self._number_success_metrics = 1
                    else:
                        self._number_success_metrics = 0
                else:
                    self._number_success_metrics = df[df[NIM].isnull()].groupby(self._metric_column).ngroups

                self._number_guardrail_metrics = self._number_total_metrics - self._number_success_metrics
            power_correction = self._corrections_power(
                number_of_guardrail_metrics=self._number_guardrail_metrics,
                number_of_success_metrics=self._number_success_metrics,
            )
            return df.assign(**{ADJUSTED_POWER: 1 - (1 - df[POWER]) / power_correction})
        else:
            return df.assign(**{ADJUSTED_POWER: df[POWER]})

    def _add_p_value_and_ci(
        self, df: DataFrame, final_expected_sample_size_column: str, filtered_sufficient_statistics: DataFrame
    ) -> DataFrame:
        def set_alpha_and_adjust_preference(df: DataFrame) -> DataFrame:
            alpha_0 = 1 - self._interval_size
            return (
                df.assign(
                    **{
                        ALPHA: df.apply(
                            lambda row: 2 * alpha_0
                            if self._correction_method == SPOT_1 and row[PREFERENCE] != TWO_SIDED
                            else alpha_0,
                            axis=1,
                        )
                    }
                )
                .assign(**{POWER: self._power})
                .assign(
                    **{
                        PREFERENCE_TEST: df.apply(
                            lambda row: TWO_SIDED if self._correction_method == SPOT_1 else row[PREFERENCE], axis=1
                        )
                    }
                )
            )

        def _add_adjusted_p_and_is_significant(df: DataFrame) -> DataFrame:
            if final_expected_sample_size_column is not None:
                if self._correction_method not in [
                    BONFERRONI,
                    BONFERRONI_ONLY_COUNT_TWOSIDED,
                    BONFERRONI_DO_NOT_COUNT_NON_INFERIORITY,
                    SPOT_1,
                ]:
                    raise ValueError(
                        f"{self._correction_method} not supported for sequential tests. Use one of"
                        f"{BONFERRONI}, {BONFERRONI_ONLY_COUNT_TWOSIDED}, "
                        f"{BONFERRONI_DO_NOT_COUNT_NON_INFERIORITY}, {SPOT_1}"
                    )

                groups_except_ordinal = [column for column in df.index.names if column != self._ordinal_group_column]
                n_comparisons = self._get_num_comparisons(
                    df, self._correction_method, ["level_1", "level_2"] + groups_except_ordinal
                )

                df[ADJUSTED_ALPHA] = self._compute_sequential_adjusted_alpha(
                    df, final_expected_sample_size_column, filtered_sufficient_statistics, n_comparisons
                )
                df[IS_SIGNIFICANT] = df[P_VALUE] < df[ADJUSTED_ALPHA]
                df[P_VALUE] = None
                df[ADJUSTED_P] = None
            elif self._correction_method in [
                HOLM,
                HOMMEL,
                SIMES_HOCHBERG,
                SIDAK,
                HOLM_SIDAK,
                FDR_BH,
                FDR_BY,
                FDR_TSBH,
                FDR_TSBKY,
                SPOT_1_HOLM,
                SPOT_1_HOMMEL,
                SPOT_1_SIMES_HOCHBERG,
                SPOT_1_SIDAK,
                SPOT_1_HOLM_SIDAK,
                SPOT_1_FDR_BH,
                SPOT_1_FDR_BY,
                SPOT_1_FDR_TSBH,
                SPOT_1_FDR_TSBKY,
            ]:
                if self._correction_method.startswith("spot-"):
                    correction_method = self._correction_method[7:]
                else:
                    correction_method = self._correction_method

                groupby = ["level_1", "level_2"] + [column for column in df.index.names if column is not None]
                df[ADJUSTED_ALPHA] = df[ALPHA] / self._get_num_comparisons(df, self._correction_method, groupby)
                is_significant, adjusted_p, _, _ = multipletests(
                    pvals=df[P_VALUE], alpha=1 - self._interval_size, method=correction_method
                )
                df[ADJUSTED_P] = adjusted_p
                df[IS_SIGNIFICANT] = is_significant
            elif self._correction_method in [
                BONFERRONI,
                BONFERRONI_ONLY_COUNT_TWOSIDED,
                BONFERRONI_DO_NOT_COUNT_NON_INFERIORITY,
                SPOT_1,
            ]:
                groupby = ["level_1", "level_2"] + [column for column in df.index.names if column is not None]
                n_comparisons = self._get_num_comparisons(df, self._correction_method, groupby)
                df[ADJUSTED_ALPHA] = df[ALPHA] / n_comparisons / (1 + (df[PREFERENCE_TEST] == "two-sided").astype(int))
                df[ADJUSTED_P] = df.apply(
                    lambda row: min(row[P_VALUE] * n_comparisons * (1 + (row[PREFERENCE_TEST] == "two-sided")), 1),
                    axis=1,
                )
                # df[ADJUSTED_P] = df[P_VALUE].map(lambda p: min(p * n_comparisons , 1))
                df[IS_SIGNIFICANT] = df[P_VALUE] < df[ADJUSTED_ALPHA]
            else:
                raise ValueError("Can't figure out which correction method to use :(")

            return df

        def _add_ci(df: DataFrame) -> DataFrame:
            ci = df.apply(self._ci, axis=1, alpha_column=ALPHA)
            ci_df = DataFrame(index=ci.index, columns=[CI_LOWER, CI_UPPER], data=list(ci.values))

            if (
                self._correction_method
                in [
                    HOLM,
                    HOMMEL,
                    SIMES_HOCHBERG,
                    SPOT_1_HOLM,
                    SPOT_1_HOMMEL,
                    SPOT_1_SIMES_HOCHBERG,
                ]
                and all(df[PREFERENCE_TEST] != TWO_SIDED)
            ):
                adjusted_ci = self._ci_for_multiple_comparison_methods(
                    df,
                    correction_method=self._correction_method,
                    alpha=1 - self._interval_size,
                )
            elif self._correction_method in [
                BONFERRONI,
                BONFERRONI_ONLY_COUNT_TWOSIDED,
                BONFERRONI_DO_NOT_COUNT_NON_INFERIORITY,
                SPOT_1,
                SPOT_1_HOLM,
                SPOT_1_HOMMEL,
                SPOT_1_SIMES_HOCHBERG,
                SPOT_1_SIDAK,
                SPOT_1_HOLM_SIDAK,
                SPOT_1_FDR_BH,
                SPOT_1_FDR_BY,
                SPOT_1_FDR_TSBH,
                SPOT_1_FDR_TSBKY,
            ]:
                adjusted_ci = df.apply(self._ci, axis=1, alpha_column=ADJUSTED_ALPHA)
            else:
                warn(f"Confidence intervals not supported for {self._correction_method}")
                adjusted_ci = Series(index=df.index, data=[(None, None) for i in range(len(df))])

            adjusted_ci_df = DataFrame(
                index=adjusted_ci.index, columns=[ADJUSTED_LOWER, ADJUSTED_UPPER], data=list(adjusted_ci.values)
            )

            return (
                df.assign(**{CI_LOWER: ci_df[CI_LOWER]})
                .assign(**{CI_UPPER: ci_df[CI_UPPER]})
                .assign(**{ADJUSTED_LOWER: adjusted_ci_df[ADJUSTED_LOWER]})
                .assign(**{ADJUSTED_UPPER: adjusted_ci_df[ADJUSTED_UPPER]})
            )

        return (
            df.pipe(set_alpha_and_adjust_preference)
            .assign(**{P_VALUE: lambda df: df.apply(self._p_value, axis=1)})
            .pipe(_add_adjusted_p_and_is_significant)
            .pipe(_add_ci)
        )

    def _get_num_comparisons(self, df: DataFrame, correction_method: str, groupby: Iterable) -> int:
        if correction_method == BONFERRONI:
            return max(1, df.groupby(groupby).ngroups)
        elif correction_method == BONFERRONI_ONLY_COUNT_TWOSIDED:
            return max(df.query(f'{PREFERENCE_TEST} == "{TWO_SIDED}"').groupby(groupby).ngroups, 1)
        elif correction_method in [
            HOLM,
            HOMMEL,
            SIMES_HOCHBERG,
            SIDAK,
            HOLM_SIDAK,
            FDR_BH,
            FDR_BY,
            FDR_TSBH,
            FDR_TSBKY,
        ]:
            return 1
        elif correction_method in [
            BONFERRONI_DO_NOT_COUNT_NON_INFERIORITY,
            SPOT_1,
            SPOT_1_HOLM,
            SPOT_1_HOMMEL,
            SPOT_1_SIMES_HOCHBERG,
            SPOT_1_SIDAK,
            SPOT_1_HOLM_SIDAK,
            SPOT_1_FDR_BH,
            SPOT_1_FDR_BY,
            SPOT_1_FDR_TSBH,
            SPOT_1_FDR_TSBKY,
        ]:
            if self._metric_column is None or self._treatment_column is None:
                return max(1, df[df[NIM].isnull()].groupby(groupby).ngroups)
            else:
                if self._single_metric:
                    if df[df[NIM].isnull()].shape[0] > 0:
                        self._number_success_metrics = 1
                    else:
                        self._number_success_metrics = 0
                else:
                    self._number_success_metrics = df[df[NIM].isnull()].groupby(self._metric_column).ngroups

                number_comparions = len(
                    (df[self._treatment_column + SFX1] + df[self._treatment_column + SFX2]).unique()
                )
                number_segments = (
                    1
                    if len(self._segments) == 0 or not all(item in df.index.names for item in self._segments)
                    else df.groupby(self._segments).ngroups
                )

                return max(1, number_comparions * max(1, self._number_success_metrics) * number_segments)
        else:
            raise ValueError(f"Unsupported correction method: {correction_method}.")

    def achieved_power(self, level_1, level_2, mde, alpha, groupby):
        """Calculated the achieved power of test of differences between
        level 1 and level 2 given a targeted MDE.

        Args:
            level_1 (str, tuple of str): Name of first level.
            level_2 (str, tuple of str): Name of second level.
            mde (float): Absolute minimal detectable effect size.
            alpha (float): Type I error rate, cutoff value for determining
                statistical significance.
            groupby (str): Name of column.
                If specified, will return the difference for each level
                of the grouped dimension.

        Returns:
            Pandas DataFrame with the following columns:
            - level_1: Name of level 1.
            - level_2: Name of level 2.
            - power: 1 - B, where B is the likelihood of a Type II (false
                negative) error.

        """
        groupby = listify(groupby)
        level_columns = get_remaning_groups(self._all_group_columns, groupby)
        return (
            self._compute_differences(
                level_columns,
                [(level_1, level_2)],
                True,
                groupby,
                level_as_reference=True,
                nims=None,  # TODO: IS this right?
                final_expected_sample_size_column=None,
            )  # TODO: IS this
            # right?
            .pipe(lambda df: df if groupby == [] else df.set_index(groupby)).assign(
                achieved_power=lambda df: df.apply(self._achieved_power, mde=mde, alpha=alpha, axis=1)
            )
        )[["level_1", "level_2", "achieved_power"]]

    def _point_estimate(self, df: DataFrame) -> Series:
        return df.apply(lambda row: self._confidence_computers[row[self._method_column]]._point_estimate(row), axis=1)

    def _variance(self, df: DataFrame) -> Series:
        return df.apply(lambda row: self._confidence_computers[row[self._method_column]]._variance(row), axis=1)

    def _estimate_slope(self, df: DataFrame) -> Series:
        if all(df[self._method_column]== ZTESTLINREG):
            return self._confidence_computers[ZTESTLINREG]._estimate_slope(df)  # TODO: Should be .groupby(_metric_column)!!!

    def _std_err(self, df: DataFrame) -> Series:
        return df.apply(lambda row: self._confidence_computers[row[self._method_column]]._std_err(row), axis=1)

    def _add_point_estimate_ci(self, df: DataFrame) -> DataFrame:
        return df.apply(
            lambda row: self._confidence_computers[row[self._method_column]]._add_point_estimate_ci(row), axis=1
        )

    def _p_value(self, row) -> float:
        return self._confidence_computers[row[self._method_column]]._p_value(row)

    def _ci(self, row, alpha_column: str) -> Tuple[float, float]:
        return self._confidence_computers[row[self._method_column]]._ci(row, alpha_column=alpha_column)

    def _powered_effect_and_required_sample_size(self, row) -> DataFrame:
        if row[ADJUSTED_POWER] is None:
            row["powered_effect"] = None
            row["required_sample_size"] = None
            return row
        else:
            return self._confidence_computers[row[self._method_column]]._powered_effect_and_required_sample_size(row)

    def _achieved_power(self, row: Series, mde: float, alpha: float) -> DataFrame:
        return self._confidence_computers[row[self._method_column]]._achieved_power(row, mde, alpha)

    def _compute_sequential_adjusted_alpha(
        self,
        df: DataFrame,
        final_expected_sample_size_column: str,
        filtered_sufficient_statistics: DataFrame,
        n_comparisons: int,
    ) -> Series:
        if all(df[self._method_column] == "z-test"):
            return self._confidence_computers["z-test"]._compute_sequential_adjusted_alpha(
                df, final_expected_sample_size_column, filtered_sufficient_statistics, n_comparisons
            )
        else:
            raise NotImplementedError("Sequential testing is only supported for z-tests")

    def _ci_for_multiple_comparison_methods(
        self,
        df: DataFrame,
        correction_method: str,
        alpha: float,
        w: float = 1.0,
    ) -> Tuple[Union[Series, float], Union[Series, float]]:
        if all(df[self._method_column] == "z-test"):
            return self._confidence_computers["z-test"]._ci_for_multiple_comparison_methods(
                df, correction_method, alpha, w
            )
        else:
            raise NotImplementedError(f"{self._correction_method} is only supported for ZTests")<|MERGE_RESOLUTION|>--- conflicted
+++ resolved
@@ -87,32 +87,18 @@
     CHI2,
     TTEST,
     ZTEST,
-<<<<<<< HEAD
     BOOTSTRAP,
     NIM_TYPE,
     CORRECTION_METHODS_THAT_REQUIRE_METRIC_INFO,
     ZTESTLINREG, REGRESSION_PARAM,
-=======
-    NIM_TYPE,
-    CORRECTION_METHODS_THAT_REQUIRE_METRIC_INFO,
->>>>>>> d6814e00
 )
 from spotify_confidence.analysis.frequentist.confidence_computers.bootstrap_computer import BootstrapComputer
 from spotify_confidence.analysis.frequentist.confidence_computers.chi_squared_computer import ChiSquaredComputer
 from spotify_confidence.analysis.frequentist.confidence_computers.t_test_computer import TTestComputer
 from spotify_confidence.analysis.frequentist.confidence_computers.z_test_computer import ZTestComputer
-<<<<<<< HEAD
 from spotify_confidence.analysis.frequentist.confidence_computers.z_test_linreg_computer import ZTestLinregComputer
 
 from spotify_confidence.analysis.frequentist.sequential_bound_solver import bounds
-
-=======
-from spotify_confidence.analysis.frequentist.sequential_bound_solver import bounds
-
-
-def sequential_bounds(t: np.array, alpha: float, sides: int):
-    return bounds(t, alpha, rho=2, ztrun=8, sides=sides, max_nints=1000)
->>>>>>> d6814e00
 
 def sequential_bounds(t: np.array, alpha: float, sides: int):
     return bounds(t, alpha, rho=2, ztrun=8, sides=sides, max_nints=1000)
@@ -133,12 +119,9 @@
         metric_column: Union[str, None],
         treatment_column: Union[str, None],
         power: float,
-<<<<<<< HEAD
         feature_column: str,
         feature_sum_squares_column: str,
         feature_cross_sum_column: str,
-=======
->>>>>>> d6814e00
     ):
 
         self._df = data_frame
