--- conflicted
+++ resolved
@@ -26,13 +26,6 @@
 Z_CRIT = "z_crit"
 ALPHA = "alpha"
 ADJUSTED_ALPHA = "adjusted_alpha"
-<<<<<<< HEAD
-POWER = "power"
-POWERED_EFFECT = "powered_effect"
-ADJUSTED_POWER = "adjusted_power"
-IS_SIGNIFICANT = "is_significant"
-REQUIRED_SAMPLE_SIZE = "required_sample_size"
-=======
 ADJUSTED_ALPHA_POWER_SAMPLE_SIZE = "adjusted_alpha_power_sample_size"
 POWER = "power"
 POWERED_EFFECT = "powered_effect"
@@ -41,7 +34,6 @@
 IS_SIGNIFICANT = "is_significant"
 REQUIRED_SAMPLE_SIZE = "required_sample_size"
 REQUIRED_SAMPLE_SIZE_METRIC = "required_sample_size_for_metric"
->>>>>>> 2421be2c
 
 BONFERRONI = "bonferroni"
 HOLM = "holm"
@@ -146,12 +138,7 @@
 CHI2 = "chi-squared"
 TTEST = "t-test"
 ZTEST = "z-test"
-<<<<<<< HEAD
 ZTESTLINREG = "z-test-linreg"
 BOOTSTRAP = "bootstrap"
 METHODS = [CHI2, TTEST, ZTEST, BOOTSTRAP, ZTESTLINREG]
-REGRESSION_PARAM = "regression_parameters"
-=======
-BOOTSTRAP = "bootstrap"
-METHODS = [CHI2, TTEST, ZTEST, BOOTSTRAP]
->>>>>>> 2421be2c
+REGRESSION_PARAM = "regression_parameters"