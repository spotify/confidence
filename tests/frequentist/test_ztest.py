--- conflicted
+++ resolved
@@ -18,11 +18,8 @@
     CORRECTION_METHODS,
     SPOT_1,
     CORRECTION_METHODS_THAT_SUPPORT_CI,
-<<<<<<< HEAD
-=======
     POWERED_EFFECT,
     REQUIRED_SAMPLE_SIZE,
->>>>>>> 2421be2c
 )
 
 
@@ -73,25 +70,15 @@
         powered_effect = self.test.difference(
             level_1="control", level_2="test", minimum_detectable_effects_column="minimum_detectable_effect"
         )
-<<<<<<< HEAD
-        assert np.isclose(powered_effect["powered_effect"][0], 0.3881, atol=0.001)
-        assert np.isclose(powered_effect["required_sample_size"][0], 29412, atol=100)
-=======
         assert np.isclose(powered_effect[POWERED_EFFECT][0], 0.3881, atol=0.001)
         assert np.isclose(powered_effect[REQUIRED_SAMPLE_SIZE][0], 29412, atol=100)
->>>>>>> 2421be2c
 
     def test_powered_effect2(self):
         powered_effect = self.test.difference(
             level_1="control", level_2="test2", minimum_detectable_effects_column="minimum_detectable_effect"
         )
-<<<<<<< HEAD
-        assert np.isclose(powered_effect["powered_effect"][0], 0.4111, atol=0.001)
-        assert np.isclose(powered_effect["required_sample_size"][0], 5498, atol=100)
-=======
         assert np.isclose(powered_effect[POWERED_EFFECT][0], 0.4111, atol=0.001)
         assert np.isclose(powered_effect[REQUIRED_SAMPLE_SIZE][0], 5498, atol=100)
->>>>>>> 2421be2c
 
 
 class TestPoweredEffectContinuousMultipleSuccessMetrics(object):
@@ -147,16 +134,6 @@
             level_as_reference=True,
             minimum_detectable_effects_column="minimum_detectable_effect",
         )
-<<<<<<< HEAD
-        assert np.isclose(powered_effect["powered_effect"][0], 0.4626, atol=0.001)
-        assert np.isclose(powered_effect["powered_effect"][1], 0.4900, atol=0.001)
-        assert np.isclose(powered_effect["powered_effect"][2], 0.4626, atol=0.001)
-        assert np.isclose(powered_effect["powered_effect"][3], 0.4900, atol=0.001)
-        assert np.isclose(powered_effect["required_sample_size"][0], 41796, atol=100)
-        assert np.isclose(powered_effect["required_sample_size"][1], 7811, atol=100)
-        assert np.isclose(powered_effect["required_sample_size"][2], 41796, atol=100)
-        assert np.isclose(powered_effect["required_sample_size"][3], 7811, atol=100)
-=======
         assert np.isclose(powered_effect[POWERED_EFFECT][0], 0.4626, atol=0.001)
         assert np.isclose(powered_effect[POWERED_EFFECT][1], 0.4900, atol=0.001)
         assert np.isclose(powered_effect[POWERED_EFFECT][2], 0.4626, atol=0.001)
@@ -165,7 +142,6 @@
         assert np.isclose(powered_effect[REQUIRED_SAMPLE_SIZE][1], 7811, atol=100)
         assert np.isclose(powered_effect[REQUIRED_SAMPLE_SIZE][2], 41796, atol=100)
         assert np.isclose(powered_effect[REQUIRED_SAMPLE_SIZE][3], 7811, atol=100)
->>>>>>> 2421be2c
 
 
 class TestPoweredEffectContinuousMultipleMetricTypes(object):
@@ -222,16 +198,6 @@
         powered_effect = self.test.multiple_difference(
             level="control", groupby="metric_name", level_as_reference=True, non_inferiority_margins=True
         )
-<<<<<<< HEAD
-        assert np.isclose(powered_effect["powered_effect"][0], 0.4880, atol=0.001)
-        assert np.isclose(powered_effect["powered_effect"][1], 0.5170, atol=0.001)
-        assert np.isclose(powered_effect["powered_effect"][2], 0.4490, atol=0.001)
-        assert np.isclose(powered_effect["powered_effect"][3], 0.4757, atol=0.001)
-        assert powered_effect["required_sample_size"][0] == float("inf")
-        assert powered_effect["required_sample_size"][1] == float("inf")
-        assert np.isclose(powered_effect["required_sample_size"][2], 15738437, atol=100)
-        assert np.isclose(powered_effect["required_sample_size"][3], 2943671, atol=100)
-=======
         assert np.isclose(powered_effect[POWERED_EFFECT][0], 0.4880, atol=0.001)
         assert np.isclose(powered_effect[POWERED_EFFECT][1], 0.5170, atol=0.001)
         assert np.isclose(powered_effect[POWERED_EFFECT][2], 0.4490, atol=0.001)
@@ -240,7 +206,6 @@
         assert powered_effect[REQUIRED_SAMPLE_SIZE][1] == float("inf")
         assert np.isclose(powered_effect[REQUIRED_SAMPLE_SIZE][2], 15738437, atol=100)
         assert np.isclose(powered_effect[REQUIRED_SAMPLE_SIZE][3], 2943671, atol=100)
->>>>>>> 2421be2c
 
 
 class TestPoweredEffectContinuousMultipleMetricsSegments(object):
@@ -355,25 +320,6 @@
         powered_effect = self.test.multiple_difference(
             level="control", groupby=["metric_name", "segment"], level_as_reference=True, non_inferiority_margins=True
         )
-<<<<<<< HEAD
-        assert np.isclose(powered_effect["powered_effect"][0], 0.5235, atol=0.001)
-        assert np.isclose(powered_effect["powered_effect"][1], 0.5546, atol=0.001)
-        assert np.isclose(powered_effect["powered_effect"][2], 0.5235, atol=0.001)
-        assert np.isclose(powered_effect["powered_effect"][3], 0.5546, atol=0.001)
-        assert np.isclose(powered_effect["powered_effect"][4], 0.4880, atol=0.001)
-        assert np.isclose(powered_effect["powered_effect"][5], 0.5170, atol=0.001)
-        assert np.isclose(powered_effect["powered_effect"][6], 0.4880, atol=0.001)
-        assert np.isclose(powered_effect["powered_effect"][7], 0.5170, atol=0.001)
-
-        assert powered_effect["required_sample_size"][0] == float("inf")
-        assert powered_effect["required_sample_size"][1] == float("inf")
-        assert powered_effect["required_sample_size"][2] == float("inf")
-        assert powered_effect["required_sample_size"][3] == float("inf")
-        assert np.isclose(powered_effect["required_sample_size"][4], 18590000, atol=100)
-        assert np.isclose(powered_effect["required_sample_size"][5], 3477019, atol=100)
-        assert np.isclose(powered_effect["required_sample_size"][6], 18590000, atol=100)
-        assert np.isclose(powered_effect["required_sample_size"][7], 3477019, atol=100)
-=======
         assert np.isclose(powered_effect[POWERED_EFFECT][0], 0.5235, atol=0.001)
         assert np.isclose(powered_effect[POWERED_EFFECT][1], 0.5546, atol=0.001)
         assert np.isclose(powered_effect[POWERED_EFFECT][2], 0.5235, atol=0.001)
@@ -391,7 +337,6 @@
         assert np.isclose(powered_effect[REQUIRED_SAMPLE_SIZE][5], 3477019, atol=100)
         assert np.isclose(powered_effect[REQUIRED_SAMPLE_SIZE][6], 18590000, atol=100)
         assert np.isclose(powered_effect[REQUIRED_SAMPLE_SIZE][7], 3477019, atol=100)
->>>>>>> 2421be2c
 
 
 class TestPoweredEffectContinuousMultipleMetricsSegments2(object):
@@ -506,25 +451,6 @@
         powered_effect = self.test.multiple_difference(
             level="control", groupby=["metric_name", "segment"], level_as_reference=True, non_inferiority_margins=True
         )
-<<<<<<< HEAD
-        assert np.isclose(powered_effect["powered_effect"][0], 0.488, atol=0.001)
-        assert np.isclose(powered_effect["powered_effect"][1], 0.5170, atol=0.001)
-        assert np.isclose(powered_effect["powered_effect"][2], 0.488, atol=0.001)
-        assert np.isclose(powered_effect["powered_effect"][3], 0.5170, atol=0.001)
-        assert np.isclose(powered_effect["powered_effect"][4], 0.488, atol=0.001)
-        assert np.isclose(powered_effect["powered_effect"][5], 0.5170, atol=0.001)
-        assert np.isclose(powered_effect["powered_effect"][6], 0.488, atol=0.001)
-        assert np.isclose(powered_effect["powered_effect"][7], 0.5170, atol=0.001)
-
-        assert np.isclose(powered_effect["required_sample_size"][0], 18590000, atol=100)
-        assert np.isclose(powered_effect["required_sample_size"][1], 3477019, atol=100)
-        assert np.isclose(powered_effect["required_sample_size"][2], 18590000, atol=100)
-        assert np.isclose(powered_effect["required_sample_size"][3], 3477019, atol=100)
-        assert np.isclose(powered_effect["required_sample_size"][4], 18590000, atol=100)
-        assert np.isclose(powered_effect["required_sample_size"][5], 3477019, atol=100)
-        assert np.isclose(powered_effect["required_sample_size"][6], 18590000, atol=100)
-        assert np.isclose(powered_effect["required_sample_size"][7], 3477019, atol=100)
-=======
         assert np.isclose(powered_effect[POWERED_EFFECT][0], 0.488, atol=0.001)
         assert np.isclose(powered_effect[POWERED_EFFECT][1], 0.5170, atol=0.001)
         assert np.isclose(powered_effect[POWERED_EFFECT][2], 0.488, atol=0.001)
@@ -542,7 +468,6 @@
         assert np.isclose(powered_effect[REQUIRED_SAMPLE_SIZE][5], 3477019, atol=100)
         assert np.isclose(powered_effect[REQUIRED_SAMPLE_SIZE][6], 18590000, atol=100)
         assert np.isclose(powered_effect[REQUIRED_SAMPLE_SIZE][7], 3477019, atol=100)
->>>>>>> 2421be2c
 
 
 class TestPoweredEffectContinuousMultipleMetricsSegments3(object):
@@ -660,25 +585,6 @@
             level_as_reference=True,
             minimum_detectable_effects_column="minimum_detectable_effect",
         )
-<<<<<<< HEAD
-        assert np.isclose(powered_effect["powered_effect"][0], 0.4626, atol=0.001)
-        assert np.isclose(powered_effect["powered_effect"][1], 0.4900, atol=0.001)
-        assert np.isclose(powered_effect["powered_effect"][2], 0.4626, atol=0.001)
-        assert np.isclose(powered_effect["powered_effect"][3], 0.4900, atol=0.001)
-        assert np.isclose(powered_effect["powered_effect"][4], 0.4626, atol=0.001)
-        assert np.isclose(powered_effect["powered_effect"][5], 0.4900, atol=0.001)
-        assert np.isclose(powered_effect["powered_effect"][6], 0.4626, atol=0.001)
-        assert np.isclose(powered_effect["powered_effect"][7], 0.4900, atol=0.001)
-
-        assert np.isclose(powered_effect["required_sample_size"][0], 4175642, atol=100)
-        assert np.isclose(powered_effect["required_sample_size"][1], 781000, atol=100)
-        assert np.isclose(powered_effect["required_sample_size"][2], 4175642, atol=100)
-        assert np.isclose(powered_effect["required_sample_size"][3], 781000, atol=100)
-        assert np.isclose(powered_effect["required_sample_size"][4], 4175642, atol=100)
-        assert np.isclose(powered_effect["required_sample_size"][5], 781000, atol=100)
-        assert np.isclose(powered_effect["required_sample_size"][6], 4175642, atol=100)
-        assert np.isclose(powered_effect["required_sample_size"][7], 781000, atol=100)
-=======
         assert np.isclose(powered_effect[POWERED_EFFECT][0], 0.4626, atol=0.001)
         assert np.isclose(powered_effect[POWERED_EFFECT][1], 0.4900, atol=0.001)
         assert np.isclose(powered_effect[POWERED_EFFECT][2], 0.4626, atol=0.001)
@@ -696,7 +602,6 @@
         assert np.isclose(powered_effect[REQUIRED_SAMPLE_SIZE][5], 781000, atol=100)
         assert np.isclose(powered_effect[REQUIRED_SAMPLE_SIZE][6], 4175642, atol=100)
         assert np.isclose(powered_effect[REQUIRED_SAMPLE_SIZE][7], 781000, atol=100)
->>>>>>> 2421be2c
 
 
 class TestPoweredEffectBinary(object):
@@ -817,33 +722,6 @@
         powered_effect = self.test.multiple_difference(
             level="control", groupby=["metric_name", "country"], level_as_reference=True, non_inferiority_margins=True
         )
-<<<<<<< HEAD
-        assert np.isclose(powered_effect["powered_effect"][0], 0.1984, atol=0.001)
-        assert np.isclose(powered_effect["powered_effect"][1], 0.2599, atol=0.001)
-        assert np.isclose(powered_effect["powered_effect"][2], 0.2411, atol=0.001)
-        assert np.isclose(powered_effect["powered_effect"][3], 0.1984, atol=0.001)
-        assert np.isclose(powered_effect["powered_effect"][4], 0.2599, atol=0.001)
-        assert np.isclose(powered_effect["powered_effect"][5], 0.2411, atol=0.001)
-        assert np.isclose(powered_effect["powered_effect"][6], 0.2062, atol=0.001)
-        assert np.isclose(powered_effect["powered_effect"][7], 0.2663, atol=0.001)
-        assert np.isclose(powered_effect["powered_effect"][8], 0.2479, atol=0.001)
-        assert np.isclose(powered_effect["powered_effect"][9], 0.2062, atol=0.001)
-        assert np.isclose(powered_effect["powered_effect"][10], 0.2663, atol=0.001)
-        assert np.isclose(powered_effect["powered_effect"][11], 0.2479, atol=0.001)
-
-        assert powered_effect["required_sample_size"][0] == float("inf")
-        assert powered_effect["required_sample_size"][1] == float("inf")
-        assert powered_effect["required_sample_size"][2] == float("inf")
-        assert powered_effect["required_sample_size"][3] == float("inf")
-        assert powered_effect["required_sample_size"][4] == float("inf")
-        assert powered_effect["required_sample_size"][5] == float("inf")
-        assert np.isclose(powered_effect["required_sample_size"][6], 260541, atol=100)
-        assert np.isclose(powered_effect["required_sample_size"][7], 361863, atol=100)
-        assert np.isclose(powered_effect["required_sample_size"][8], 326159, atol=100)
-        assert np.isclose(powered_effect["required_sample_size"][9], 260541, atol=100)
-        assert np.isclose(powered_effect["required_sample_size"][10], 361863, atol=100)
-        assert np.isclose(powered_effect["required_sample_size"][11], 326159, atol=100)
-=======
         #  assert np.isclose(powered_effect[POWERED_EFFECT][0], 0.1984, atol=0.001)
         #  assert np.isclose(powered_effect[POWERED_EFFECT][1], 0.2599, atol=0.001)
         #  assert np.isclose(powered_effect[POWERED_EFFECT][2], 0.2411, atol=0.001)
@@ -869,7 +747,6 @@
         assert np.isclose(powered_effect[REQUIRED_SAMPLE_SIZE][9], 260541, atol=100)
         assert np.isclose(powered_effect[REQUIRED_SAMPLE_SIZE][10], 361863, atol=100)
         assert np.isclose(powered_effect[REQUIRED_SAMPLE_SIZE][11], 326159, atol=100)
->>>>>>> 2421be2c
 
 
 class TestPoweredEffectBinaryOnlyGuardrail(object):
@@ -923,21 +800,6 @@
         powered_effect = self.test.multiple_difference(
             level="control", groupby=["metric_name", "country"], level_as_reference=True, non_inferiority_margins=True
         )
-<<<<<<< HEAD
-        assert np.isclose(powered_effect["powered_effect"][0], 0.1816, atol=0.001)
-        assert np.isclose(powered_effect["powered_effect"][1], 0.2344, atol=0.001)
-        assert np.isclose(powered_effect["powered_effect"][2], 0.2182, atol=0.001)
-        assert np.isclose(powered_effect["powered_effect"][3], 0.1816, atol=0.001)
-        assert np.isclose(powered_effect["powered_effect"][4], 0.2344, atol=0.001)
-        assert np.isclose(powered_effect["powered_effect"][5], 0.2182, atol=0.001)
-
-        assert np.isclose(powered_effect["required_sample_size"][0], 201905, atol=100)
-        assert np.isclose(powered_effect["required_sample_size"][1], 280423, atol=100)
-        assert np.isclose(powered_effect["required_sample_size"][2], 252755, atol=100)
-        assert np.isclose(powered_effect["required_sample_size"][3], 201905, atol=100)
-        assert np.isclose(powered_effect["required_sample_size"][4], 280423, atol=100)
-        assert np.isclose(powered_effect["required_sample_size"][5], 252755, atol=100)
-=======
         assert np.isclose(powered_effect[POWERED_EFFECT][0], 0.1816, atol=0.001)
         assert np.isclose(powered_effect[POWERED_EFFECT][1], 0.2344, atol=0.001)
         assert np.isclose(powered_effect[POWERED_EFFECT][2], 0.2182, atol=0.001)
@@ -951,7 +813,6 @@
         assert np.isclose(powered_effect[REQUIRED_SAMPLE_SIZE][3], 201905, atol=100)
         assert np.isclose(powered_effect[REQUIRED_SAMPLE_SIZE][4], 280423, atol=100)
         assert np.isclose(powered_effect[REQUIRED_SAMPLE_SIZE][5], 252755, atol=100)
->>>>>>> 2421be2c
 
 
 class TestBinary(object):
