[metadata]
name = spotify-confidence
<<<<<<< HEAD
version = 2.3.8
=======
version = 2.5.0
>>>>>>> 2421be2c
author = Per Sillren
author_email = pers@spotify.com
description = Package for calculating and visualising confidence intervals, e.g. for A/B test analysis.
long_description = file: README.md
long_description_content_type = text/markdown
url = https://github.com/spotify/confidence
project_urls =
    Bug Tracker = https://github.com/spotify/confidence/issues
classifiers =
    Programming Language :: Python :: 3
    License :: OSI Approved :: Apache Software License
    Operating System :: OS Independent

[options]
package_dir =
    = .
packages = find:
python_requires = >=3.6
install_requires =
    numpy>=1.0.0,<2.0.0
    scipy>=1.0.0,<2.0.0
    pandas>=1.0.0,<2.0.0
    statsmodels>=0.12.0,<1.0.0
    bokeh>=2.0.0,<2.3.0
    chartify>=3.0.3,<4.0.0
    ipywidgets>=7.1.0

[options.packages.find]
where = .<|MERGE_RESOLUTION|>--- conflicted
+++ resolved
@@ -1,10 +1,6 @@
 [metadata]
 name = spotify-confidence
-<<<<<<< HEAD
-version = 2.3.8
-=======
 version = 2.5.0
->>>>>>> 2421be2c
 author = Per Sillren
 author_email = pers@spotify.com
 description = Package for calculating and visualising confidence intervals, e.g. for A/B test analysis.
